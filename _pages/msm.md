--- conflicted
+++ resolved
@@ -90,7 +90,6 @@
 Possible match: twitter-skill
 ```
 
-<<<<<<< HEAD
 Update is very handy for updating all the **Skills** on your **Device**:
 
 `msm update`
@@ -128,28 +127,4 @@
 ERROR - Error running update_skill on TranslateSkill: SkillModified(Uncommitted changes:
 	 M requirements.sh
 )
-```
-=======
-
-## msm error codes
-
-If `msm` encounters an error during installation, deletion or searching for a **Skill**, an error code and error message will be shown on screen. This table is a quick reference guide to help you troubleshoot any errors `msm` displays.
-
-| **Error code** | **Meaning** | **How to resolve it** |
-| --- | --- | --- |
-| `5 ERROR:  Missing virtualwrapper, cowardly refusing to install skills` | Virtualwrapper is a set of extensions to the virtualenv tool. Mycroft uses virtualenv extensively to manage Python package dependencies. This error indicates that virtualwrapper isn't installed or couldn't be found. | First, try **  workon mycroft** Then try your command. If this doesn't work, use **  pip install virtualwrapper** Then try your command again. |
-| `20 Skill already installed.  Perhaps you meant to use update?` | You tried to install a Skill that was already installed. | You may have wanted to update the Skill instead. |
-| `101 ERROR: Unable to find/access ${mycroft\_skill\_folder}!` | By default, the Skills are stored on every Device (Picroft, Mycroft for Linux etc) at the path /opt/mycroft/skills. MSM cannot access this directory. | Check that the directory exists, and that it has appropriate permissions. This directory should have permissions mycroft:mycroft (mycroft owner, mycroft group) |
-| `102 ERROR: Unable to access directory ${name}!` | Trying to access a Skill directory that either does not exist, or which the mycroft user does not have permission to traverse. | If you are developing a Skill, make sure the path to any directories (for instance to resources like mp3 files) is correct. Check that the permissions on the directory allow the mycroft user to traverse it. |
-| `111` | Mycroft was unable to curl the file https://raw.githubusercontent.com/MycroftAI/mycroft-skills/master/.gitmodules | Check your internet connection and try again. |
-| `112` | Mycroft was unable to wget  the file https://raw.githubusercontent.com/MycroftAI/mycroft-skills/master/.gitmodules | Check your internet connection and try again. |
-| `120 ERROR: Unable to activate 'mycroft' virtualenv, requirements not installed.` | Mycroft uses a virtual environment to manage Python dependencies. If you see this error, the virtual environment is not installed, or is in error.   | Reinstall your virtual environment, using this [documentation](https://mycroft.ai/documentation/linux/#removing-and-rebuilding-your-virtualenv) |
-| `121 Unable to install requirements for skill ${name}` | Each Skill is able to define pre-requisite software that has to be installed - requirements - in the files requirements.txt in the Skill directory. This error indicates that the requirements could not be installed. Dependencies in requirements.txt use pip, whereas dependencies in requirements.sh use bash. | Identify why the requirements could not be installed, and if necessary, install them manually. |
-| `122 Running requirements.sh failed!` | When a Skill is installed it will execute requirements.sh to do advanced setup operations.   Attempting to run this shell script failed. | Check the script and attempt to execute it manually. |
-| `123 ERROR: Unable to chown install directory ${name}!` | MSM is trying to change ownership of the Skill directory, but cannot. | Check that the parent directory, /opt/mycroft/skills, is set so the user running Mycroft (mycroft on a Mark 1 or Picroft) is the owner of the directory. |
-| `201 Multiple matches for ${str}, be more specific.` | Upon attempted installation of the Skill, there were multiple matches for the Skill. | Please be more specific when attempting to install Skills. |
-| `202 ${str} skill was not found` | Upon attempted installation of the Skill, the skill name given could not be found. | Ensure you have the spelling of the Skill correct, or try installing another Skill. |
-| `249 Failed to remove ${name}` | Upon attempted deletion of the Skill, the Skill's directory could not be removed. | Please check the permissions on your /opt/mycroft/skills directory, and ensure the permissions are 775 `mycroft:mycroft`. |
-| `251 Multiple matches for ${str}, be more specific.` | There are multiple matches for the Skill you tried to remove. | Please be more specific when attempting to remove Skills. |
-|  `252 ${str} was not found in the mycroft-skills repo` | The Skill you tried to remove was not found in the mycroft-skills repo. | Ensure you have the spelling of the Skill correct, or try removing another Skill. |
->>>>>>> 4e4e407b
+```